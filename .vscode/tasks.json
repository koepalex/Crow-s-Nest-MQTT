--- conflicted
+++ resolved
@@ -21,34 +21,7 @@
             "problemMatcher": "$msCompile"
         },
         {
-<<<<<<< HEAD
-            "label": "Publish Crow'S NestMQTT App",
-=======
-            "label": "dotnet: watch CrowsNestMqtt.Wasm",
-            "command": "dotnet",
-            "type": "shell",
-            "args": [
-                "watch",
-                "run",
-                "--no-hot-reload",
-                "-c",
-                "Debug",
-                // Ask dotnet build to generate full paths for file names.
-                //"/property:GenerateFullPaths=true",
-                // Do not generate summary otherwise it leads to duplicate errors in Problems panel
-                //"/consoleloggerparameters:NoSummary",
-                "--project",
-                "${workspaceFolder}/src/WasmApp/CrowsNestMqtt.Wasm.csproj"
-            ],
-            "isBackground": true,
-            "presentation": {
-                "reveal": "always"
-            },
-            "problemMatcher": "$msCompile"
-        },
-        {
             "label": "Publish Crow's NestMQTT App",
->>>>>>> 011c371c
             "command": "dotnet",
             "type": "shell",
             "args": [
