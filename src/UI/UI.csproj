<Project Sdk="Microsoft.NET.Sdk">
  <PropertyGroup>
    <RootNamespace>CrowsNestMqtt.UI</RootNamespace>
    <AssemblyName>CrowsNestMqtt.UI</AssemblyName>
    <TargetFramework>$(LibTargetFramework)</TargetFramework>
    <Nullable>enable</Nullable>
  </PropertyGroup>
  <ItemGroup>
<<<<<<< HEAD
    <PackageReference Include="Avalonia" Version="11.3.0" />
=======
    <PackageReference Include="Avalonia" Version="11.2.8" />
>>>>>>> d58100e6
    <PackageReference Include="Avalonia.AvaloniaEdit" Version="11.0.0" />
    <PackageReference Include="Avalonia.ReactiveUI" Version="11.0.0" />
    <PackageReference Include="Avalonia.Xaml.Behaviors" Version="11.0.0" />
    <PackageReference Include="Avalonia.Xaml.Interactivity" Version="11.0.0" />
    <PackageReference Include="Avalonia.Controls.DataGrid" Version="11.2.8" />
    <PackageReference Include="FuzzySharp" Version="2.0.2" />
    <PackageReference Include="ReactiveUI.Fody" Version="19.5.41" />
    <PackageReference Include="Serilog" Version="4.2.0" />
    <PackageReference Include="SharpHook" Version="5.3.9" />
    <PackageReference Include="SharpHook.Reactive" Version="5.3.9" />
  </ItemGroup>

  <ItemGroup>
   <ProjectReference Include="../Businesslogic/Businesslogic.csproj" />
   <ProjectReference Include="../Utils/Utils.csproj" />
  </ItemGroup>

</Project><|MERGE_RESOLUTION|>--- conflicted
+++ resolved
@@ -6,15 +6,11 @@
     <Nullable>enable</Nullable>
   </PropertyGroup>
   <ItemGroup>
-<<<<<<< HEAD
-    <PackageReference Include="Avalonia" Version="11.3.0" />
-=======
     <PackageReference Include="Avalonia" Version="11.2.8" />
->>>>>>> d58100e6
-    <PackageReference Include="Avalonia.AvaloniaEdit" Version="11.0.0" />
-    <PackageReference Include="Avalonia.ReactiveUI" Version="11.0.0" />
-    <PackageReference Include="Avalonia.Xaml.Behaviors" Version="11.0.0" />
-    <PackageReference Include="Avalonia.Xaml.Interactivity" Version="11.0.0" />
+    <PackageReference Include="Avalonia.AvaloniaEdit" Version="11.2.8" />
+    <PackageReference Include="Avalonia.ReactiveUI" Version="11.2.8" />
+    <PackageReference Include="Avalonia.Xaml.Behaviors" Version="11.2.8" />
+    <PackageReference Include="Avalonia.Xaml.Interactivity" Version="11.2.8" />
     <PackageReference Include="Avalonia.Controls.DataGrid" Version="11.2.8" />
     <PackageReference Include="FuzzySharp" Version="2.0.2" />
     <PackageReference Include="ReactiveUI.Fody" Version="19.5.41" />
