--- conflicted
+++ resolved
@@ -22,13 +22,8 @@
     <PackageReference Include="Avalonia" Version="11.2.8" />
     <PackageReference Include="Avalonia.Desktop" Version="11.0.0" />
     <PackageReference Include="Avalonia.ReactiveUI" Version="11.0.0" />
-<<<<<<< HEAD
     <PackageReference Condition="'$(Configuration)' == 'Debug'" Include="Avalonia.Diagnostics" Version="11.2.8" />
-    <PackageReference Include="Avalonia.Themes.Fluent" Version="11.0.0" />
-=======
-    <PackageReference Condition="'$(Configuration)' == 'Debug'" Include="Avalonia.Diagnostics" Version="11.0.0" />
     <PackageReference Include="Avalonia.Themes.Fluent" Version="11.2.8" />
->>>>>>> 4cd7319d
     <PackageReference Include="Serilog" Version="4.2.0" />
     <PackageReference Include="Serilog.Sinks.Console" Version="6.0.0" />
     <PackageReference Include="Serilog.Sinks.File" Version="6.0.0" />
