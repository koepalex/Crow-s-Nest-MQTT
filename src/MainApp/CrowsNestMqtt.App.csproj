<Project Sdk="Microsoft.NET.Sdk">
  <PropertyGroup>
    <RootNamespace>CrowsNestMqtt.App</RootNamespace>
    <AssemblyName>CrowsNestMqtt.App</AssemblyName>
    <OutputType>WinExe</OutputType>
    <TargetFramework>$(AppTargetFramework)</TargetFramework>
    <Nullable>enable</Nullable>
    <RuntimeIdentifiers>$(TargetRuntimeIdentifiers)</RuntimeIdentifiers>
    <ApplicationIcon>Assets\icon.ico</ApplicationIcon>
    
    <!-- Global Tool Properties -->
    <PackAsTool>true</PackAsTool>
    <ToolCommandName>crowsnest-mqtt</ToolCommandName>
    <PackageId>CrowsNestMqtt.App</PackageId>
    <Version>0.1.0</Version>
    <Authors>Alexander Köpke</Authors>
    <Description>A cross-platform MQTT client and visualizer for browsing MQTT topic hierarchies and message payloads</Description>
    <PackageTags>mqtt;client;visualization;avalonia;cross-platform</PackageTags>
    <ApplicationManifest>app.manifest</ApplicationManifest>
  </PropertyGroup>

  <ItemGroup>
<<<<<<< HEAD
    <PackageReference Include="Avalonia" />
    <PackageReference Include="Avalonia.Desktop" />
    <PackageReference Include="Avalonia.ReactiveUI" />
    <PackageReference Condition="'$(Configuration)' == 'Debug'" Include="Avalonia.Diagnostics" />
    <PackageReference Include="Avalonia.Themes.Fluent" />
    <PackageReference Include="GitVersion.MsBuild">
=======
    <PackageReference Include="Avalonia" Version="11.2.8" />
    <PackageReference Include="Avalonia.Desktop" Version=" 11.2.8" />
    <PackageReference Include="Avalonia.ReactiveUI" Version="11.2.8" />
    <PackageReference Condition="'$(Configuration)' == 'Debug'" Include="Avalonia.Diagnostics" Version="11.2.8" />
    <PackageReference Include="Avalonia.Themes.Fluent" Version="11.2.8" />
    <PackageReference Include="GitVersion.MsBuild" Version="6.4.0">
>>>>>>> 03fc2832
      <IncludeAssets>runtime; build; native; contentfiles; analyzers; buildtransitive</IncludeAssets>
      <PrivateAssets>all</PrivateAssets>
    </PackageReference>
    <PackageReference Include="Serilog" />
    <PackageReference Include="Serilog.Sinks.Console" />
    <PackageReference Include="Serilog.Sinks.File" />
    <PackageReference Include="SharpHook" />
    <PackageReference Include="SharpHook.Reactive" />
  </ItemGroup>

  <ItemGroup>
   <ProjectReference Include="../UI/UI.csproj" />
  </ItemGroup>

  <ItemGroup>
    <AvaloniaResource Include="Assets\icon.ico" />
  </ItemGroup>

  <!-- Explicitly remove the moved App files to avoid potential conflicts -->
  <ItemGroup>
    <Compile Remove="App.axaml.cs" />
    <AvaloniaXaml Remove="App.axaml" />
  </ItemGroup>

  <ItemGroup>
    <AssemblyAttribute Include="System.Diagnostics.CodeAnalysis.ExcludeFromCodeCoverageAttribute" />
  </ItemGroup>
</Project><|MERGE_RESOLUTION|>--- conflicted
+++ resolved
@@ -20,21 +20,12 @@
   </PropertyGroup>
 
   <ItemGroup>
-<<<<<<< HEAD
     <PackageReference Include="Avalonia" />
     <PackageReference Include="Avalonia.Desktop" />
     <PackageReference Include="Avalonia.ReactiveUI" />
     <PackageReference Condition="'$(Configuration)' == 'Debug'" Include="Avalonia.Diagnostics" />
     <PackageReference Include="Avalonia.Themes.Fluent" />
-    <PackageReference Include="GitVersion.MsBuild">
-=======
-    <PackageReference Include="Avalonia" Version="11.2.8" />
-    <PackageReference Include="Avalonia.Desktop" Version=" 11.2.8" />
-    <PackageReference Include="Avalonia.ReactiveUI" Version="11.2.8" />
-    <PackageReference Condition="'$(Configuration)' == 'Debug'" Include="Avalonia.Diagnostics" Version="11.2.8" />
-    <PackageReference Include="Avalonia.Themes.Fluent" Version="11.2.8" />
-    <PackageReference Include="GitVersion.MsBuild" Version="6.4.0">
->>>>>>> 03fc2832
+    <PackageReference Include="GitVersion.MsBuild" >
       <IncludeAssets>runtime; build; native; contentfiles; analyzers; buildtransitive</IncludeAssets>
       <PrivateAssets>all</PrivateAssets>
     </PackageReference>
