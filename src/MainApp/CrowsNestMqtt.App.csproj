--- conflicted
+++ resolved
@@ -20,11 +20,7 @@
 
   <ItemGroup>
     <PackageReference Include="Avalonia" Version="11.2.8" />
-<<<<<<< HEAD
-    <PackageReference Include="Avalonia.Desktop" Version="11.2.8" />
-=======
     <PackageReference Include="Avalonia.Desktop" Version="11.0.0" />
->>>>>>> 9d9dee39
     <PackageReference Include="Avalonia.ReactiveUI" Version="11.0.0" />
     <PackageReference Condition="'$(Configuration)' == 'Debug'" Include="Avalonia.Diagnostics" Version="11.0.0" />
     <PackageReference Include="Avalonia.Themes.Fluent" Version="11.2.8" />
