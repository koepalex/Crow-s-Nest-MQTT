<Project Sdk="Microsoft.NET.Sdk">
  <PropertyGroup>
    <RootNamespace>CrowsNestMqtt.App</RootNamespace>
    <AssemblyName>CrowsNestMqtt.App</AssemblyName>
    <OutputType>WinExe</OutputType>
    <TargetFramework>$(AppTargetFramework)</TargetFramework>
    <Nullable>enable</Nullable>
    <RuntimeIdentifiers>$(TargetRuntimeIdentifiers)</RuntimeIdentifiers>
    <ApplicationIcon>Assets\icon.ico</ApplicationIcon>
    
    <!-- Global Tool Properties -->
    <PackAsTool>true</PackAsTool>
    <ToolCommandName>crowsnest-mqtt</ToolCommandName>
    <PackageId>CrowsNestMqtt.App</PackageId>
    <Version>0.1.0</Version>
    <Authors>Alexander Köpke</Authors>
    <Description>A cross-platform MQTT client and visualizer for browsing MQTT topic hierarchies and message payloads</Description>
    <PackageTags>mqtt;client;visualization;avalonia;cross-platform</PackageTags>
  </PropertyGroup>

  <ItemGroup>
    <PackageReference Include="Avalonia" Version="11.2.8" />
    <PackageReference Include="Avalonia.Desktop" Version="11.0.0" />
    <PackageReference Include="Avalonia.ReactiveUI" Version="11.0.0" />
<<<<<<< HEAD
    <PackageReference Condition="'$(Configuration)' == 'Debug'" Include="Avalonia.Diagnostics" Version="11.2.8" />
    <PackageReference Include="Avalonia.Themes.Fluent" Version="11.2.8" />
=======
    <PackageReference Condition="'$(Configuration)' == 'Debug'" Include="Avalonia.Diagnostics" Version="11.0.0" />
    <PackageReference Include="Avalonia.Themes.Fluent" Version="11.0.0" />
    <PackageReference Include="GitVersion.MsBuild" Version="5.*">
      <IncludeAssets>runtime; build; native; contentfiles; analyzers; buildtransitive</IncludeAssets>
      <PrivateAssets>all</PrivateAssets>
    </PackageReference>
>>>>>>> 9151e1a6
    <PackageReference Include="Serilog" Version="4.2.0" />
    <PackageReference Include="Serilog.Sinks.Console" Version="6.0.0" />
    <PackageReference Include="Serilog.Sinks.File" Version="6.0.0" />
    <PackageReference Include="SharpHook" Version="5.3.9" />
    <PackageReference Include="SharpHook.Reactive" Version="5.3.9" />
  </ItemGroup>

  <ItemGroup>
   <ProjectReference Include="../UI/UI.csproj" />
  </ItemGroup>

  <ItemGroup>
    <AvaloniaResource Include="Assets\icon.ico" />
  </ItemGroup>
</Project><|MERGE_RESOLUTION|>--- conflicted
+++ resolved
@@ -22,17 +22,12 @@
     <PackageReference Include="Avalonia" Version="11.2.8" />
     <PackageReference Include="Avalonia.Desktop" Version="11.0.0" />
     <PackageReference Include="Avalonia.ReactiveUI" Version="11.0.0" />
-<<<<<<< HEAD
     <PackageReference Condition="'$(Configuration)' == 'Debug'" Include="Avalonia.Diagnostics" Version="11.2.8" />
     <PackageReference Include="Avalonia.Themes.Fluent" Version="11.2.8" />
-=======
-    <PackageReference Condition="'$(Configuration)' == 'Debug'" Include="Avalonia.Diagnostics" Version="11.0.0" />
-    <PackageReference Include="Avalonia.Themes.Fluent" Version="11.0.0" />
     <PackageReference Include="GitVersion.MsBuild" Version="5.*">
       <IncludeAssets>runtime; build; native; contentfiles; analyzers; buildtransitive</IncludeAssets>
       <PrivateAssets>all</PrivateAssets>
     </PackageReference>
->>>>>>> 9151e1a6
     <PackageReference Include="Serilog" Version="4.2.0" />
     <PackageReference Include="Serilog.Sinks.Console" Version="6.0.0" />
     <PackageReference Include="Serilog.Sinks.File" Version="6.0.0" />
