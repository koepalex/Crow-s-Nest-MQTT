namespace CrowsNestMqtt.BusinessLogic;

<<<<<<< HEAD
using System.Collections.Generic;
using CrowsNestMqtt.BusinessLogic.Configuration;
=======
using CrowsNestMqtt.BusinessLogic.Configuration; // Required for AuthenticationMode
>>>>>>> 299824f2

/// <summary>
/// Holds configuration settings for establishing an MQTT connection.
/// This class is independent of the UI layer.
/// </summary>
public class MqttConnectionSettings
{
    public string Hostname { get; set; } = "localhost";
    public int Port { get; set; } = 1883;
    public string? ClientId { get; set; } // Null or empty means MQTTnet generates one
    public TimeSpan KeepAliveInterval { get; set; } = TimeSpan.FromSeconds(60);
    public bool CleanSession { get; set; } = true;
    public uint? SessionExpiryInterval { get; set; } = 0;// Null means session never expires
<<<<<<< HEAD
    public IList<TopicBufferLimit> TopicSpecificBufferLimits { get; set; } = new List<TopicBufferLimit>();
=======
    public AuthenticationMode AuthMode { get; set; } = new AnonymousAuthenticationMode();
>>>>>>> 299824f2

    // Consider adding properties for TLS, Credentials, etc. later
}<|MERGE_RESOLUTION|>--- conflicted
+++ resolved
@@ -1,11 +1,8 @@
 namespace CrowsNestMqtt.BusinessLogic;
 
-<<<<<<< HEAD
 using System.Collections.Generic;
 using CrowsNestMqtt.BusinessLogic.Configuration;
-=======
-using CrowsNestMqtt.BusinessLogic.Configuration; // Required for AuthenticationMode
->>>>>>> 299824f2
+
 
 /// <summary>
 /// Holds configuration settings for establishing an MQTT connection.
@@ -19,11 +16,7 @@
     public TimeSpan KeepAliveInterval { get; set; } = TimeSpan.FromSeconds(60);
     public bool CleanSession { get; set; } = true;
     public uint? SessionExpiryInterval { get; set; } = 0;// Null means session never expires
-<<<<<<< HEAD
     public IList<TopicBufferLimit> TopicSpecificBufferLimits { get; set; } = new List<TopicBufferLimit>();
-=======
     public AuthenticationMode AuthMode { get; set; } = new AnonymousAuthenticationMode();
->>>>>>> 299824f2
-
     // Consider adding properties for TLS, Credentials, etc. later
 }