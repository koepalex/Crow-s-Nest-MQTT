<Project>
  <PropertyGroup>
    <ManagePackageVersionsCentrally>true</ManagePackageVersionsCentrally>
    <CentralPackageFloatingVersionsEnabled>true</CentralPackageFloatingVersionsEnabled>
  </PropertyGroup>
  <ItemGroup>
    <PackageVersion Include="Avalonia" Version="11.3.8" />
<<<<<<< HEAD
    <PackageVersion Include="Avalonia.Desktop" Version="11.3.8" />
    <PackageVersion Include="Avalonia.ReactiveUI" Version="11.3.7" />
=======
    <PackageVersion Include="Avalonia.Desktop" Version="11.3.7" />
    <PackageVersion Include="Avalonia.ReactiveUI" Version="11.3.8" />
>>>>>>> df264289
    <PackageVersion Include="Avalonia.Diagnostics" Version="11.3.7" Condition="'$(Configuration)' == 'Debug'" />
    <PackageVersion Include="Avalonia.Themes.Fluent" Version="11.3.8" />
    <PackageVersion Include="GitVersion.MsBuild" Version="5.*" />
    <PackageVersion Include="Serilog" Version="4.2.0" />
    <PackageVersion Include="Serilog.Sinks.Console" Version="6.0.0" />
    <PackageVersion Include="Serilog.Sinks.File" Version="6.0.0" />
    <PackageVersion Include="SharpHook" Version="5.3.9" />
    <PackageVersion Include="SharpHook.Reactive" Version="5.3.9" />
    <PackageVersion Include="Avalonia.AvaloniaEdit" Version="11.3.0" />
    <PackageVersion Include="Avalonia.Xaml.Behaviors" Version="11.2.7.3" />
    <PackageVersion Include="Avalonia.Xaml.Interactivity" Version="11.3.0.6" />
    <PackageVersion Include="Avalonia.Controls.DataGrid" Version="11.2.8" />
    <PackageVersion Include="FuzzySharp" Version="2.0.2" />
    <PackageVersion Include="LibVLCSharp.Avalonia" Version="3.9.4" />
    <PackageVersion Include="ReactiveUI.Fody" Version="19.5.41" />
    <PackageVersion Include="System.Drawing.Common" Version="9.0.7" />
    <PackageVersion Include="VideoLAN.LibVLC.Windows" Version="3.0.21" Condition="$([MSBuild]::IsOsPlatform('Windows'))" />
    <PackageVersion Include="VideoLAN.LibVLC.Mac" Version="3.1.3.1" Condition="$([MSBuild]::IsOsPlatform('OSX'))" />
    <PackageVersion Include="MQTTnet" Version="5.0.1.1416" />
    <PackageVersion Include="System.IdentityModel.Tokens.Jwt" Version="7.5.1" />
    <PackageVersion Include="Microsoft.NET.Test.Sdk" Version="17.14.1" />
    <PackageVersion Include="MQTTnet.Server" Version="5.0.1.1416" />
    <PackageVersion Include="NSubstitute" Version="5.3.0" />
    <PackageVersion Include="xunit" Version="2.9.3" />
    <PackageVersion Include="xunit.runner.visualstudio" Version="2.4.5" />
    <PackageVersion Include="coverlet.collector" Version="6.0.4" />
    <PackageVersion Include="ReportGenerator" Version="5.4.12" />
    <PackageVersion Include="Avalonia.Headless" Version="11.3.8" />
    <PackageVersion Include="Avalonia.Headless.XUnit" Version="11.3.8" />
    <PackageVersion Include="Microsoft.Extensions.Configuration" Version="9.0.9" />
    <PackageVersion Include="Microsoft.Extensions.Configuration.Json" Version="9.0.9" />
    <PackageVersion Include="Microsoft.Extensions.Logging.Abstractions" Version="9.0.9" />
  </ItemGroup>
</Project><|MERGE_RESOLUTION|>--- conflicted
+++ resolved
@@ -5,13 +5,8 @@
   </PropertyGroup>
   <ItemGroup>
     <PackageVersion Include="Avalonia" Version="11.3.8" />
-<<<<<<< HEAD
     <PackageVersion Include="Avalonia.Desktop" Version="11.3.8" />
-    <PackageVersion Include="Avalonia.ReactiveUI" Version="11.3.7" />
-=======
-    <PackageVersion Include="Avalonia.Desktop" Version="11.3.7" />
     <PackageVersion Include="Avalonia.ReactiveUI" Version="11.3.8" />
->>>>>>> df264289
     <PackageVersion Include="Avalonia.Diagnostics" Version="11.3.7" Condition="'$(Configuration)' == 'Debug'" />
     <PackageVersion Include="Avalonia.Themes.Fluent" Version="11.3.8" />
     <PackageVersion Include="GitVersion.MsBuild" Version="5.*" />
