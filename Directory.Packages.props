<Project>
  <PropertyGroup>
    <ManagePackageVersionsCentrally>true</ManagePackageVersionsCentrally>
    <CentralPackageFloatingVersionsEnabled>true</CentralPackageFloatingVersionsEnabled>
  </PropertyGroup>
  <ItemGroup>
    <PackageVersion Include="Avalonia" Version="11.3.8" />
    <PackageVersion Include="Avalonia.Desktop" Version="11.3.8" />
    <PackageVersion Include="Avalonia.ReactiveUI" Version="11.3.8" />
    <PackageVersion Include="Avalonia.Diagnostics" Version="11.3.7" Condition="'$(Configuration)' == 'Debug'" />
    <PackageVersion Include="Avalonia.Themes.Fluent" Version="11.3.8" />
    <PackageVersion Include="GitVersion.MsBuild" Version="5.*" />
    <PackageVersion Include="Serilog" Version="4.2.0" />
    <PackageVersion Include="Serilog.Sinks.Console" Version="6.0.0" />
    <PackageVersion Include="Serilog.Sinks.File" Version="6.0.0" />
    <PackageVersion Include="SharpHook" Version="5.3.9" />
    <PackageVersion Include="SharpHook.Reactive" Version="5.3.9" />
<<<<<<< HEAD
    <PackageVersion Include="Avalonia.AvaloniaEdit" Version="11.2.0" />
    <PackageVersion Include="Avalonia.Xaml.Behaviors" Version="11.3.0.6" />
    <PackageVersion Include="Avalonia.Xaml.Interactivity" Version="11.3.0.6" />
    <PackageVersion Include="Avalonia.Controls.DataGrid" Version="11.2.8" />
=======
    <PackageVersion Include="Avalonia.AvaloniaEdit" Version="11.3.0" />
    <PackageVersion Include="Avalonia.Xaml.Behaviors" Version="11.2.7.3" />
    <PackageVersion Include="Avalonia.Xaml.Interactivity" Version="11.3.0.6" />
    <PackageVersion Include="Avalonia.Controls.DataGrid" Version="11.3.8" />
>>>>>>> 11aad924
    <PackageVersion Include="FuzzySharp" Version="2.0.2" />
    <PackageVersion Include="LibVLCSharp.Avalonia" Version="3.9.4" />
    <PackageVersion Include="ReactiveUI.Fody" Version="19.5.41" />
    <PackageVersion Include="System.Drawing.Common" Version="9.0.7" />
    <PackageVersion Include="VideoLAN.LibVLC.Windows" Version="3.0.21" Condition="$([MSBuild]::IsOsPlatform('Windows'))" />
    <PackageVersion Include="VideoLAN.LibVLC.Mac" Version="3.1.3.1" Condition="$([MSBuild]::IsOsPlatform('OSX'))" />
    <PackageVersion Include="MQTTnet" Version="5.0.1.1416" />
    <PackageVersion Include="System.IdentityModel.Tokens.Jwt" Version="7.5.1" />
    <PackageVersion Include="Microsoft.NET.Test.Sdk" Version="17.14.1" />
    <PackageVersion Include="MQTTnet.Server" Version="5.0.1.1416" />
    <PackageVersion Include="NSubstitute" Version="5.3.0" />
    <PackageVersion Include="xunit" Version="2.9.3" />
    <PackageVersion Include="xunit.runner.visualstudio" Version="2.4.5" />
    <PackageVersion Include="coverlet.collector" Version="6.0.4" />
    <PackageVersion Include="ReportGenerator" Version="5.4.12" />
    <PackageVersion Include="Avalonia.Headless" Version="11.3.8" />
    <PackageVersion Include="Avalonia.Headless.XUnit" Version="11.3.8" />
    <PackageVersion Include="Microsoft.Extensions.Configuration" Version="9.0.9" />
    <PackageVersion Include="Microsoft.Extensions.Configuration.Json" Version="9.0.9" />
    <PackageVersion Include="Microsoft.Extensions.Logging.Abstractions" Version="9.0.9" />
  </ItemGroup>
</Project><|MERGE_RESOLUTION|>--- conflicted
+++ resolved
@@ -15,17 +15,10 @@
     <PackageVersion Include="Serilog.Sinks.File" Version="6.0.0" />
     <PackageVersion Include="SharpHook" Version="5.3.9" />
     <PackageVersion Include="SharpHook.Reactive" Version="5.3.9" />
-<<<<<<< HEAD
-    <PackageVersion Include="Avalonia.AvaloniaEdit" Version="11.2.0" />
+    <PackageVersion Include="Avalonia.AvaloniaEdit" Version="11.3.0" />
     <PackageVersion Include="Avalonia.Xaml.Behaviors" Version="11.3.0.6" />
     <PackageVersion Include="Avalonia.Xaml.Interactivity" Version="11.3.0.6" />
-    <PackageVersion Include="Avalonia.Controls.DataGrid" Version="11.2.8" />
-=======
-    <PackageVersion Include="Avalonia.AvaloniaEdit" Version="11.3.0" />
-    <PackageVersion Include="Avalonia.Xaml.Behaviors" Version="11.2.7.3" />
-    <PackageVersion Include="Avalonia.Xaml.Interactivity" Version="11.3.0.6" />
     <PackageVersion Include="Avalonia.Controls.DataGrid" Version="11.3.8" />
->>>>>>> 11aad924
     <PackageVersion Include="FuzzySharp" Version="2.0.2" />
     <PackageVersion Include="LibVLCSharp.Avalonia" Version="3.9.4" />
     <PackageVersion Include="ReactiveUI.Fody" Version="19.5.41" />
